image: Visual Studio 2019

environment:
  matrix:
    - PYTHON: C:\Python35
      QT_API: PyQt5
    - PYTHON: C:\Python35-x64
      QT_API: PySide2
    - PYTHON: C:\Python36
      QT_API: PySide2
    - PYTHON: C:\Python36-x64
      QT_API: PySide6
    - PYTHON: C:\Python37
      QT_API: PyQt5
    - PYTHON: C:\Python37-x64
      QT_API: PySide6
    - PYTHON: C:\Python38
      QT_API: PySide2
    - PYTHON: C:\Python38-x64
      QT_API: PySide6
    - PYTHON: C:\Python39
      QT_API: PySide2
      CLONE_PYTHONNET: "true"
    - PYTHON: C:\Python39-x64
      QT_API: PySide6
      CLONE_PYTHONNET: "true"
    - PYTHON: C:\Python39-x64
      QT_API: PyQt6
      CLONE_PYTHONNET: "true"
    - PYTHON: C:\Python39-x64
      QT_API: PySide2
      CLONE_PYTHONNET: "true"
    - PYTHON: C:\Python39-x64
      QT_API: PyQt5
      CLONE_PYTHONNET: "true"

install:
  - set PATH=%PYTHON%;%PYTHON%\Scripts;%PATH%
  - python --version
  - python -m pip install --upgrade pip
  - python -m pip install --upgrade setuptools wheel
<<<<<<< HEAD
  - python -m pip install --upgrade pytest pytest-cov pytest-runner jedi pycodestyle pyflakes
=======
>>>>>>> e7d151fc
  - python -m pip install %QT_API%
  - IF "%CLONE_PYTHONNET%"=="true" (
      python -m pip install --upgrade pycparser &&
      python -m pip install git+https://github.com/pythonnet/pythonnet.git
    )
  - python -m pip install --upgrade --editable .[tests]

build: off

test_script:
  - python -c "from msl import qt; print(qt.binding)"
  - python -m pytest

after_test:
  - python setup.py sdist bdist_wheel

artifacts:
  - path: dist\*<|MERGE_RESOLUTION|>--- conflicted
+++ resolved
@@ -39,10 +39,6 @@
   - python --version
   - python -m pip install --upgrade pip
   - python -m pip install --upgrade setuptools wheel
-<<<<<<< HEAD
-  - python -m pip install --upgrade pytest pytest-cov pytest-runner jedi pycodestyle pyflakes
-=======
->>>>>>> e7d151fc
   - python -m pip install %QT_API%
   - IF "%CLONE_PYTHONNET%"=="true" (
       python -m pip install --upgrade pycparser &&
