--- conflicted
+++ resolved
@@ -72,10 +72,6 @@
   - python --version
   - python -m pip install --upgrade pip
   - python -m pip install --upgrade setuptools wheel
-<<<<<<< HEAD
-  - python -m pip install --upgrade pytest pytest-cov pytest-runner jedi pycodestyle pyflakes
-=======
->>>>>>> e7d151fc
   - python -m pip install --upgrade $QT_API
   - python -m pip install --upgrade --editable .[tests]
 
