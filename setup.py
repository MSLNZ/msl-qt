--- conflicted
+++ resolved
@@ -134,13 +134,8 @@
 
 install_requires = []
 
-<<<<<<< HEAD
-tests_require = ['pytest', 'pytest-cov', 'PySide2', 'jedi', 'pycodestyle', 'pyflakes']
-if sys.platform == 'win32':
-=======
 tests_require = ['pytest', 'pytest-cov', 'PySide2']
 if sys.platform == 'win32' and sys.version_info[:2] < (3, 9):
->>>>>>> 8c143782
     tests_require.append('pythonnet')
 
 testing = {'test', 'tests', 'pytest'}.intersection(sys.argv)
